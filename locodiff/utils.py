--- conflicted
+++ resolved
@@ -172,30 +172,20 @@
 
     def update_pos_scale(self, batch, T_cond):
         obs_batch = batch["observation"]
-<<<<<<< HEAD
         # goal_batch = batch["goal"]
-=======
-        goal_batch = 4 * torch.rand((obs_batch.shape[0], 2))
->>>>>>> f7d1c6ee
 
         pos = obs_batch[..., :2] - obs_batch[:, T_cond - 1, :2].unsqueeze(1)
         pos_flat_in = pos[:, :T_cond].reshape(-1, 2)
         self.x_max[:2] = pos_flat_in.max(dim=0).values.to(self.device)
         self.x_min[:2] = pos_flat_in.min(dim=0).values.to(self.device)
 
-<<<<<<< HEAD
+        # pos_flat_out = pos[:, T_cond - 1 :].reshape(-1, 2)
+        # self.y_max[:2] = pos_flat_out.max(dim=0).values.to(self.device)
+        # self.y_min[:2] = pos_flat_out.min(dim=0).values.to(self.device)
+
         # goal_batch[..., :2] -= obs_batch[:, T_cond - 1, :2]
         # self.goal_min = goal_batch.min(dim=0).values.to(self.device)
         # self.goal_max = goal_batch.max(dim=0).values.to(self.device)
-=======
-        # pos_flat_out = pos[:, T_cond - 1 :].reshape(-1, 2)
-        # self.y_max[:2] = pos_flat_out.max(dim=0).values.to(self.device)
-        # self.y_min[:2] = pos_flat_out.min(dim=0).values.to(self.device)
-
-        goal_batch[..., :2] -= obs_batch[:, T_cond - 1, :2]
-        self.goal_min = goal_batch.min(dim=0).values.to(self.device)
-        self.goal_max = goal_batch.max(dim=0).values.to(self.device)
->>>>>>> f7d1c6ee
 
     def scale_input(self, x):
         out = (x - self.x_min) / (self.x_max - self.x_min) * 2 - 1
