_target_: locodiff.workspace.Workspace

wandb_project: locodiff
wandb_mode: online

# training
train_steps: 5e5
eval_every: 1000
sim_every: 5000
seed: 6
device: cuda
use_ema: True

#dims
obs_dim: 33
action_dim: 12
skill_dim: 2
T: 8
T_cond: 8
T_action: 1
num_envs: 50

# diffusion
sampling_steps: 3
sigma_data: 0.5
cond_mask_prob: 0.1

# reward
return_horizon: 50
reward_fn: fwd_bwd

agent:
  _target_: locodiff.agent.Agent
  obs_dim: ${obs_dim}
  action_dim: ${action_dim}
  T: ${T}
  T_cond: ${T_cond}
  num_envs: ${num_envs}
  sampling_steps: ${sampling_steps}
  sampler_type: ddim
  sigma_data: ${sigma_data}
  sigma_min: 0.001
  sigma_max: 80
  cond_lambda: 1
  cond_mask_prob: ${cond_mask_prob}
  device: ${device}
  model:
    _target_: locodiff.wrappers.ScalingWrapper
    sigma_data: ${sigma_data}
    # model:
    #   _target_: locodiff.transformer.DiffusionTransformer
    #   obs_dim: ${obs_dim}
    #   skill_dim: ${skill_dim}
    #   act_dim: ${action_dim}
    #   d_model: 128
    #   nhead: 4
    #   num_layers: 2
    #   T: ${T}
    #   T_cond: ${T_cond}
    #   device: ${device}
    #   cond_mask_prob: ${cond_mask_prob}
    #   dropout: 0.0
    #   weight_decay: 1e-3
    model:
      _target_: locodiff.unet.ConditionalUnet1D
      obs_dim: ${obs_dim}
<<<<<<< HEAD
      skill_dim: ${skill_dim}
      act_dim: ${action_dim}
      d_model: 128
      nhead: 4
      num_layers: 2
      T: ${T}
      T_cond: ${T_cond}
=======
      input_dim: ${action_dim}
>>>>>>> e8428f26
      device: ${device}
      cond_mask_prob: ${cond_mask_prob}
  noise_scheduler:
    _target_: diffusers.schedulers.scheduling_ddpm.DDPMScheduler
    num_train_timesteps: 3
    beta_start: 0.0001
    beta_end: 0.02
    beta_schedule: squaredcos_cap_v2
    variance_type: fixed_small
    clip_sample: True
    prediction_type: epsilon

optimizer:
  _target_: torch.optim.AdamW
  _partial_: true
  lr: 1e-4
  betas: [0.9, 0.999]

lr_scheduler:
  _partial_: true
  _target_: torch.optim.lr_scheduler.CosineAnnealingLR
  T_max: ${train_steps}

dataset_fn:
  _target_: locodiff.dataloader.get_dataloaders_and_scaler
  data_directory: walk_rand
  obs_dim: ${obs_dim}
  action_dim: ${action_dim}
  train_fraction: 0.95
  device: ${device}
  T_cond: ${T_cond}
  T: ${T}
  train_batch_size: 1024
  test_batch_size: 1024
  num_workers: 4
  return_horizon: ${return_horizon}
  reward_fn: ${reward_fn}
  scaling: linear
  evaluating: false

env:
  _target_: env.env.RaisimEnv
  seed: ${seed}
  T: ${T}
  T_cond: ${T_cond}
  T_action: ${T_action}
  skill_dim: ${skill_dim}
  eval_times: 1
  eval_steps: 250
  reward_fn: ${reward_fn}
  device: ${device}
  lambda_values: [0, 1, 1.2, 1.5, 2]
  cond_mask_prob: ${cond_mask_prob}

  impl:
    render: True
    num_envs: ${num_envs}
    num_threads: "auto"
    simulation_dt: 0.005
    control_dt: 0.04
    max_time: 10000
    enable_dynamics_randomization: True
    action_scaling: 1.0
    use_actuator_network: True
    server_port: 8080
    early_termination: True
    normalize_observation: False

    velocity_command:
      limits:
        heading: 0.8
        lateral: 0.5
        yaw: 1.0
        magnitude: 0.1 # less than is considered to be zero
      command_probs:
        zero: 0.2
        heading: 0.0
        lateral: 0.0
        yaw: 0.0
        direction: 0.0
        constant: 0.8 # includes all three velocities
      sampling_times:
        min: 3.0
        max: 4.0

ema_helper:
  _target_: locodiff.utils.ExponentialMovingAverage
  _partial_: true
  decay: 0.999
  device: ${device}

hydra:
  run:
    dir: logs/${now:%Y-%m-%d}/${now:%H-%M-%S}<|MERGE_RESOLUTION|>--- conflicted
+++ resolved
@@ -64,17 +64,7 @@
     model:
       _target_: locodiff.unet.ConditionalUnet1D
       obs_dim: ${obs_dim}
-<<<<<<< HEAD
-      skill_dim: ${skill_dim}
-      act_dim: ${action_dim}
-      d_model: 128
-      nhead: 4
-      num_layers: 2
-      T: ${T}
-      T_cond: ${T_cond}
-=======
       input_dim: ${action_dim}
->>>>>>> e8428f26
       device: ${device}
       cond_mask_prob: ${cond_mask_prob}
   noise_scheduler:
