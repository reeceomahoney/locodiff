import matplotlib.pyplot as plt
import numpy as np

plt.style.use("seaborn-v0_8")
plt.rcParams.update({"xtick.labelsize": 24, "ytick.labelsize": 24})
bar_width = 0.2

<<<<<<< HEAD
data = [[0.90, 0.96, 0.97, 0.90], [0.88, 0, 0, 0], [0.75, 0, 0, 0]]
=======
data = [[0.90, 0.96, 0.97, 0.90], [0.89, 0.86, 0, 0], [0.75, 0, 0, 0]]
>>>>>>> 25b581c4
x = np.arange(len(data[0]))
x_labels = ["Forwards", "Backwards", "Lateral", "Rotation"]  # Text labels for x-axis

fig, ax = plt.subplots(figsize=(14, 11))
ax.patch.set_edgecolor("black")
ax.patch.set_linewidth(1.5)

ax.bar(x - bar_width, data[0], width=bar_width, label="Ground Truth")
ax.bar(x, data[1], width=bar_width, label="SDE (Ours)")
ax.bar(x + bar_width, data[2], width=bar_width, label="DDPM")

ax.set_xticks(x, x_labels)

ax.set_xlabel("Commands", fontsize=24, labelpad=20)
ax.set_ylabel("Rewards", fontsize=24, labelpad=20)
ax.set_title("Velocity Tracking Reward for Different Commands", fontsize=24, pad=20)

box = ax.get_position()
ax.set_position([box.x0, box.y0 + box.height * 0.1, box.width, box.height * 0.85])

legend = ax.legend(
    frameon=True,
    fancybox=True,
    borderpad=0.5,
    facecolor="white",
    loc="upper center",
    bbox_to_anchor=(0.5, -0.15),
    ncol=3,
    fontsize=24,
)
legend.get_frame().set_linewidth(1.5)

plt.show()<|MERGE_RESOLUTION|>--- conflicted
+++ resolved
@@ -5,11 +5,7 @@
 plt.rcParams.update({"xtick.labelsize": 24, "ytick.labelsize": 24})
 bar_width = 0.2
 
-<<<<<<< HEAD
-data = [[0.90, 0.96, 0.97, 0.90], [0.88, 0, 0, 0], [0.75, 0, 0, 0]]
-=======
 data = [[0.90, 0.96, 0.97, 0.90], [0.89, 0.86, 0, 0], [0.75, 0, 0, 0]]
->>>>>>> 25b581c4
 x = np.arange(len(data[0]))
 x_labels = ["Forwards", "Backwards", "Lateral", "Rotation"]  # Text labels for x-axis
 
